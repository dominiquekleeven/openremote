<#macro mainLayout active>
<!DOCTYPE html>
<html>
<head>
    <title>OpenRemote Account</title>

    <meta http-equiv="content-type" content="text/html; charset=UTF-8">
    <meta name="viewport" content="width=device-width, initial-scale=1.0, maximum-scale=1.0">
    <meta name="robots" content="noindex, nofollow">

    <#if properties.meta?has_content>
        <#list properties.meta?split(' ') as meta>
            <meta name="${meta?split('==')[0]}" content="${meta?split('==')[1]}"/>
        </#list>
    </#if>

    <link rel="icon" type="image/png" href="/static/img/favicon.png" />

    <!-- Promise API polyfill on IE 11  -->
    <script src="/static/3rdparty/es6-promise.js"></script>

    <script src="/static//js/loader.js"></script>
    <link rel="stylesheet" type="text/css" href="/static/css/loader.css" />

    <link rel="import" href="/static/css/style.html">
    <link rel="import" href="/static/css/theme.html">
<<<<<<< HEAD
    <custom-style>
        <style include="global-style global-theme"></style>
=======
    <link rel="import" href="/ui/colors.html">
    <custom-style>
        <style include="global-style global-theme colors"></style>
>>>>>>> 4f726729
    </custom-style>

    <script>
        document.addEventListener("DOMContentLoaded", function (event) {
            setTimeout(function() {
                Promise.all([
                    load.js("/static/bower_components/webcomponentsjs/webcomponents-loader.js"),
                    load.css("/static/bower_components/font-awesome/css/font-awesome.css"),
                ]).then(function () {
                    console.log("Application resources loaded, starting...");
                    handleLoadComplete();
                }).catch(handleLoadError);
            }, 0);
        });
    </script>
</head>
<body class="layout horizontal loading">

    <div class="layout vertical or-SecondaryNav">
        <div class="or-SecondaryNavItem <#if active=='account'>active</#if>"><div class="fa fa-user" style="width: 1em; margin-right:0.4em;"></div><a href="${url.accountUrl}">${msg("account")}</a></div>
        <#if features.passwordUpdateSupported><div class="or-SecondaryNavItem <#if active=='password'>active</#if>"><div class="fa fa-key" style="width: 1em; margin-right:0.4em;"></div><a href="${url.passwordUrl}">${msg("password")}</a></div></#if>
    </div>

    <div class="flex layout vertical">

        <div class="layout horizontal center end-justified or-SecondaryNav">
        </div>

        <#if message?has_content>
            <div style="max-width: 30em;" class="layout horizontal or-FormMessages ${message.type}">
                <#if message.type=='success' ><div class="or-MessagesIcon fa fa-check"></div></#if>
                <#if message.type=='error' ><div class="or-MessagesIcon fa fa-warning"></div></#if>
            ${message.summary}
            </div>
        </#if>

        <#nested "content">
    </div>

</body>
</html>
</#macro><|MERGE_RESOLUTION|>--- conflicted
+++ resolved
@@ -24,14 +24,9 @@
 
     <link rel="import" href="/static/css/style.html">
     <link rel="import" href="/static/css/theme.html">
-<<<<<<< HEAD
-    <custom-style>
-        <style include="global-style global-theme"></style>
-=======
     <link rel="import" href="/ui/colors.html">
     <custom-style>
         <style include="global-style global-theme colors"></style>
->>>>>>> 4f726729
     </custom-style>
 
     <script>
