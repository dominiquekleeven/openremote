--- conflicted
+++ resolved
@@ -176,14 +176,9 @@
     constructor() {
         super();
         window.addEventListener('resize', () => OrAssetViewer.generateGrid(this.shadowRoot));
-<<<<<<< HEAD
         
         this.addEventListener(OrChartEvent.NAME,() => OrAssetViewer.generateGrid(this.shadowRoot));
         this.addEventListener(OrAttributeHistoryEvent.NAME,() => OrAssetViewer.generateGrid(this.shadowRoot));
-=======
-
-        this.addEventListener(OrAttributeHistoryEvent.NAME, () => OrAssetViewer.generateGrid(this.shadowRoot));
->>>>>>> 58d31920
     }
 
     shouldUpdate(changedProperties: PropertyValues): boolean {
